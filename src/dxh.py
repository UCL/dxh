"""Helper functions for DOLFINx."""

from __future__ import annotations

import warnings
from typing import TYPE_CHECKING, Literal

if TYPE_CHECKING:
    from collections.abc import Callable, Sequence

import dolfinx
import matplotlib.pyplot as plt
import numpy as np
import ufl
from dolfinx.fem import Constant, Function, FunctionSpace
from dolfinx.fem.petsc import LinearProblem

try:
    from dolfinx.fem import DirichletBC
except ImportError:
    # Compatibility w dolfinx@0.6: try importing old DirichletBCMetaClass name.
    from dolfinx.fem import DirichletBCMetaClass as DirichletBC

try:
    from dolfinx.fem import functionspace
except ImportError:
    # Compatibility w dolfinx@0.6: if the new functionspace function is not in DOLFINx
    # then use the class constructor directly.
    from dolfinx.fem import FunctionSpace as functionspace  # noqa: N813

try:
    from dolfinx.geometry import bb_tree, compute_collisions_points
except ImportError:
    # Compatibility w dolfinx@0.6: if the new bb_tree function is not in DOLFINx
    # then use the class constructor directly.
    from dolfinx.geometry import BoundingBoxTree as bb_tree  # noqa: N813
    from dolfinx.geometry import compute_collisions as compute_collisions_points


from matplotlib.colors import Normalize
from matplotlib.tri import Triangulation
from mpi4py import MPI

if TYPE_CHECKING:
    from dolfinx.mesh import Mesh
    from matplotlib.colors import Colormap
    from numpy.typing import NDArray

if dolfinx.__version__ < "0.7.0":
    msg = (
        "There is a new version of DOLFINx, and we'll stop supporting v0.6 soon. "
        "Please update FEniCSx as soon as you can."
    )
    warnings.warn(msg, DeprecationWarning, stacklevel=2)


def get_matplotlib_triangulation_from_mesh(mesh: Mesh) -> Triangulation:
    """
    Get Matplotlib triangulation corresponding to DOLFINx mesh.

    Args:
        mesh: Finite element mesh to get triangulation for.

    Returns:
        Object representing triangulation of mesh to use in Matplotlib plot functions.
    """
    if mesh.topology.dim != 2:
        msg = "Only two-dimensional spatial domains are supported"
        raise ValueError(msg)
    if mesh.ufl_cell().cellname() != "triangle":
        msg = "Only meshes with triangular cells are supported"
        raise ValueError(msg)
    # The triangulation of the mesh corresponds to the connectivity between elements of
    # dimension 2 (triangles) and elements of dimension 0 (points)
    mesh.topology.create_connectivity(2, 0)
    triangles = mesh.topology.connectivity(2, 0).array.reshape((-1, 3))
    return Triangulation(
        mesh.geometry.x[:, 0],
        mesh.geometry.x[:, 1],
        triangles,
    )


def project_expression_on_function_space(
    expression: (
        ufl.core.expr.Expr | Callable[[ufl.SpatialCoordinate], ufl.core.expr.Expr]
    ),
    function_space: ufl.FunctionSpace,
) -> Function:
    """
    Project expression onto finite element function space.

    Args:
        expression: UFL object defining expression to project or function accepting
            single argument corresponding to spatial coordinate vector defining
            expression to project.
        function_space: Finite element function space.

    Returns:
        Function representing projection of expression.
    """
    if not isinstance(expression, ufl.core.expr.Expr):
        mesh = function_space.mesh
        spatial_coordinate = ufl.SpatialCoordinate(mesh)
        expression = expression(spatial_coordinate)
    trial_function = ufl.TrialFunction(function_space)
    test_function = ufl.TestFunction(function_space)
    return LinearProblem(
        ufl.inner(trial_function, test_function) * ufl.dx,
        ufl.inner(expression, test_function) * ufl.dx,
    ).solve()


def evaluate_function_at_points(
    function: Function,
    points: NDArray[np.float64],
) -> NDArray[np.float64]:
    """
    Evaluate a finite element function at one or more points.

    Args:
        function: Finite element function to evaluate.
        points: One or more points in domain of function to evaluate at. Should be
            either a one-dimensional array corresponding to a single point (with size
            equal to the geometric dimension or 3) or a two-dimensional array
            corresponding to one point per row (with size of last axis equal to the
            geometric dimension or 3).

    Returns:
        Value(s) of function evaluated at point(s).
    """
    mesh = function.function_space.mesh
    if points.ndim not in (1, 2):
        msg = "points argument should be one or two-dimensional array"
        raise ValueError(msg)
    if points.shape[-1] not in (3, mesh.geometry.dim):
        msg = "Last axis of points argument should be of size 3 or spatial dimension"
        raise ValueError(msg)
    if points.ndim == 1:
        points = points[None]
    if points.shape[-1] != 3:
        padded_points = np.zeros(points.shape[:-1] + (3,))
        padded_points[..., : points.shape[-1]] = points
        points = padded_points
    tree = bb_tree(mesh, mesh.geometry.dim)
    cell_candidates = compute_collisions_points(tree, points)
    # TODO: when dropping support for DOLFINx v0.6, replace the above two lines
    # with the full namespace `dolfinx.geometry` for tidier namespace use.
    #
    if not np.all(cell_candidates.offsets[1:] > 0):
        msg = "One or more points not within domain"
        raise ValueError(msg)
    cell_adjacency_list = dolfinx.geometry.compute_colliding_cells(
        mesh,
        cell_candidates,
        points,
    )
    first_cell_indices = cell_adjacency_list.array[cell_adjacency_list.offsets[:-1]]
    return np.squeeze(function.eval(points, first_cell_indices))


def _preprocess_functions(
    functions: Function | Sequence[Function] | dict[str, Function],
) -> list[tuple[str, Function]]:
    if isinstance(functions, Function):
        return [(functions.name, functions)]
    elif isinstance(functions, dict):
        return list(functions.items())
    else:
        return [(f.name, f) for f in functions]


def plot_1d_functions(
    functions: Function | Sequence[Function] | dict[str, Function],
    *,
    points: NDArray[np.float64] | None = None,
    axis_size: tuple[float, float] = (5.0, 5.0),
    arrangement: Literal["horizontal", "vertical", "stacked"] = "horizontal",
    share_value_axis: bool = False,
) -> plt.Figure:
    """
    Plot one or more finite element functions on 1D domains using Matplotlib.

    Args:
        functions: A single finite element function, sequence of functions or dictionary
            mapping from string labels to finite element functions, in all cases
            corresponding to the function(s) to plot. If a single function or sequence
            of functions are specified the function :py:attr:`name` attribute(s) will be
            used to set the title for each axis.
        points: Points to evaluate and plot function at. Defaults to nodes of mesh
            function is defined on if :py:const:`None`.
        axis_size: Size of axis to plot each function on in inches as `(width, height)`
            tuple.
        arrangement: One of :py:const:`"horizontal"`, :py:const:`"vertical"` or
            :py:const:`"stacked"` corresponding to respectively plotting functions on
            separate axes in a single row, plotting functions on separate axes in a
            single column or plotting functions all on a single axis.
        share_value_axis: Whether to use a common vertical axis scale (representing
            function value) across all subplots.

    Returns:
        Matplotlib figure object with plotted function(s).
    """
    label_and_functions = _preprocess_functions(functions)
    num_functions = len(label_and_functions)
    if arrangement == "vertical":
        n_rows, n_cols = num_functions, 1
        figsize = (axis_size[0], num_functions * axis_size[1])
    elif arrangement == "horizontal":
        n_rows, n_cols = 1, num_functions
        figsize = (num_functions * axis_size[0], axis_size[1])
    elif arrangement == "stacked":
        n_rows, n_cols = 1, 1
        figsize = axis_size
    else:
        msg = f"Value {arrangement} for arrangement invalid"
        raise ValueError(msg)
    fig, axes = plt.subplots(n_rows, n_cols, figsize=figsize, sharey=share_value_axis)
    axes = np.atleast_1d(axes)
    for i, (label, function) in enumerate(label_and_functions):
        ax = axes[0] if arrangement == "stacked" else axes[i]
        mesh = function.function_space.mesh
        if mesh.topology.dim != 1:
            msg = "Only one-dimensional spatial domains are supported"
            raise ValueError(msg)
        points = mesh.geometry.x[:, 0] if points is None else points
        function_values = evaluate_function_at_points(function, points[:, None])
        ax.plot(points, function_values, label=label)
        ax.set(xlabel="Spatial coordinate", ylabel="Function value")
        if arrangement != "stacked":
            ax.set_title(label)
    if arrangement == "stacked":
        ax.legend()
    return fig


def plot_2d_functions(
    functions: Function | list[Function] | dict[str, Function],
    *,
    plot_type: Literal["pcolor", "surface"] = "pcolor",
    axis_size: tuple[float, float] = (5.0, 5.0),
    colormap: str | Colormap | None = None,
    show_colorbar: bool = True,
    triangulation_color: str | tuple[float, float, float] | None = None,
    arrangement: Literal["horizontal", "vertical"] = "horizontal",
    share_value_axis: bool = False,
) -> plt.Figure:
    """
    Plot one or more finite element functions on 2D domains using Matplotlib.

    Can plot either pseudocolor plots (heatmaps) for each function showing variation
    in function value by color mapping or a three-dimensional surface plot with
    height coordinate corresponding to function value.

    Args:
        functions: A single finite element function, sequence of functions or dictionary
            mapping from string labels to finite element functions, in all cases
            corresponding to the function(s) to plot. If a single function or sequence
            of functions are specified the function :py:attr:`name` attribute(s) will be
            used to set the title for each axis.
        plot_type: String specifying type of plot to use for each function: Either
            :py:const:`"pcolor"` for a pseudo color plot with function value represented
            by color, or :py:const:`"surface"` for a surface plot with function value
            represented by surface height.
        axis_size: Size of axis to plot each function on in inches as `(width, height)`
            tuple.
        colormap: Matplotlib colormap to use to plot function values (if
            :py:const:`None` default colormap is used).
        show_colorbar: Whether to show a colorbar key showing color mapping for function
            values.
        triangulation_color: If not :py:const:`None`, specifies the color (either as a
            string or RGB tuple) to use to plot the mesh triangulation as an overlay on
            heatmap.
        arrangement: Whether to arrange multiple axes vertically in a single column
            rather than default of horizontally in a single row.
        share_value_axis: Whether to use a common vertical axis scale and/or colormap
            normalization (representing function value) across all subplots.

    Returns:
        Matplotlib figure object with plotted function(s).
    """
    label_and_functions = _preprocess_functions(functions)
    num_functions = len(label_and_functions)
    multiplier = 1.25 if show_colorbar else 1.0
    if arrangement == "vertical":
        n_rows, n_cols = num_functions, 1
        figsize = (multiplier * axis_size[0], num_functions * axis_size[1])
    elif arrangement == "horizontal":
        n_rows, n_cols = 1, num_functions
        figsize = (multiplier * num_functions * axis_size[0], axis_size[1])
    else:
        msg = f"Value of arrangement argument {arrangement} is invalid"
        raise ValueError(msg)
<<<<<<< HEAD
    labels_triangulations_and_function_values = []
    min_value, max_value = float("inf"), -float("inf")
    for label, function in label_and_functions:
=======
    subplot_kw = {"projection": "3d"} if plot_type == "surface" else {}
    fig, axes = plt.subplots(n_rows, n_cols, figsize=figsize, subplot_kw=subplot_kw)
    for ax, (label, function) in zip(
        np.atleast_1d(axes),
        label_and_functions,
        strict=True,
    ):
>>>>>>> fad6e67f
        mesh = function.function_space.mesh
        if mesh.topology.dim != 2:
            msg = "Only two-dimensional spatial domains are supported"
            raise ValueError(msg)
        triangulation = get_matplotlib_triangulation_from_mesh(mesh)
        function_values = evaluate_function_at_points(function, mesh.geometry.x)
        min_value = min(min_value, function_values.min())
        max_value = max(max_value, function_values.max())
        labels_triangulations_and_function_values.append(
            (label, triangulation, function_values),
        )
    subplot_kw = {"projection": "3d"} if plot_type == "surface" else {}
    fig, axes = plt.subplots(n_rows, n_cols, figsize=figsize, subplot_kw=subplot_kw)
    normalize = Normalize(vmin=min_value, vmax=max_value) if share_value_axis else None
    for ax, (label, triangulation, function_values) in zip(
        np.atleast_1d(axes),
        labels_triangulations_and_function_values,
    ):
        if plot_type == "surface":
            artist = ax.plot_trisurf(
                triangulation,
                function_values,
                cmap=colormap,
                norm=normalize,
                shade=False,
                edgecolor=triangulation_color,
                linewidth=None if triangulation_color is None else 0.2,
            )
            if share_value_axis:
                ax.set_zlim(min_value, max_value)
        elif plot_type == "pcolor":
            artist = ax.tripcolor(
                triangulation,
                function_values,
                shading="gouraud",
                cmap=colormap,
                norm=normalize,
            )
            if triangulation_color is not None:
                ax.triplot(triangulation, color=triangulation_color, linewidth=1.0)
        else:
            msg = f"Invalid plot_type argument {plot_type}"
            raise ValueError(msg)
        ax.set(
            xlabel="Spatial coordinate 0",
            ylabel="Spatial coordinate 1",
            title=label,
        )
        if show_colorbar:
            fig.colorbar(artist, ax=ax)
    fig.tight_layout()
    return fig


def define_dirichlet_boundary_condition(
    boundary_value: Function | Constant | float,
    function_space: FunctionSpace | None = None,
    *,
    boundary_indicator_function: Callable[[ufl.SpatialCoordinate], bool] | None = None,
) -> DirichletBC:
    """
    Define DOLFINx object representing Dirichlet boundary condition.

    Args:
        boundary_value: Fixed value(s) to enforce at domain boundary, either as a single
            floating point (or :py:class:`dolfinx.fem.Constant`) value or a finite
            element function object which gives the required values when evaluated at
            the boundary degrees of freedom.
        function_space: Argument specifying finite element function space from which
            boundary degrees of freedom should be computed. If :py:obj:`boundary_values`
            is a :py:class:`dolfinx.fem.Function` instance then should be set to
            :py:const:`None` (the default) as in this case
            :py:attr:`boundary_values.function_space` will be used as the relevant
            function space.
        boundary_indicator_function: If specified, a function evaluating to
            :py:const:`True` when the passed spatial coordinate is on the boundary and
            :py:const:`False` otherwise. If not specified (the default) then the
            boundary is assumed to correspond to all exterior facets.

    Returns:
        Dirichlet boundary condition object.
    """
    if function_space is None and isinstance(boundary_value, Function):
        function_space = boundary_value.function_space
    elif function_space is not None and isinstance(boundary_value, Function):
        msg = "function_space must be None if boundary_value is a Function"
        raise ValueError(msg)
    elif function_space is None:
        msg = "function_space must not be None if boundary_value is not a Function"
        raise ValueError(msg)
    mesh = function_space.mesh
    facet_dim = mesh.topology.dim - 1
    if boundary_indicator_function is not None:
        boundary_facets = dolfinx.mesh.locate_entities_boundary(
            mesh,
            facet_dim,
            boundary_indicator_function,
        )
    else:
        mesh.topology.create_connectivity(facet_dim, mesh.topology.dim)
        boundary_facets = dolfinx.mesh.exterior_facet_indices(mesh.topology)
    boundary_dofs = dolfinx.fem.locate_dofs_topological(
        function_space,
        facet_dim,
        boundary_facets,
    )
    return dolfinx.fem.dirichletbc(
        boundary_value,
        boundary_dofs,
        function_space if not isinstance(boundary_value, Function) else None,
    )


def error_norm(
    function_1: dolfinx.fem.Function,
    function_or_expression_2: (
        dolfinx.fem.Function
        | ufl.core.expr.Expr
        | Callable[[ufl.SpatialCoordinate], ufl.core.expr.Expr]
    ),
    degree_raise: int = 3,
    norm_order: Literal[1, 2, "inf-dof"] = 2,
) -> float:
    r"""Compute Lᵖ error norm between a function and another function or expression.

    For scalar-valued functions :math:`f_1: \Omega \to \mathbb{R}` and
    :math:`f_2: \Omega \to \mathbb{R}` the :math:`L^p` error norm is defined for
    :math:`1 \leq p \leq \infty` as

    .. math::

       \Vert f_1 - f_2 \Vert_p
       = \left( \int_{\Omega} |f_1(x) - f_2(x)|^p \, \mathrm{d}x \right)^{1/p}

    and for :math:`p = \infty` as

    .. math::

       \Vert f_1 - f_2 \Vert_{\infty} = \sup_{x \in \Omega} |f_1(x) - f_2(x)|.

    The impementation here interpolates the functions in to a higher-order finite
    element function space and computes the difference by directly subtracting the
    degrees of freedom arrays of the interpolated functions, this giving more
    numerically robust error norm estimates compared to a more direct implementation.

    For the :math:`p = \infty` case the implementation here approximates the norm by
    computing the maximum difference across the *degrees of freedom* (DOF) of the
    (interpolated) functions. This will only directly approximate the :math:`L^\infty`
    norm as defined above for finite element functions defined on elements for which the
    DOF all correspond to pointwise evaluations of the function.

    Adapted from the example code by Jørgen S. Dokken at
    https://jsdokken.com/dolfinx-tutorial/chapter4/convergence.html which is
    distributed under the terms of the Creative Commons Attribution 4.0 International
    License (http://creativecommons.org/licenses/by/4.0/).

    Args:
        function_1: Finite element function to evaluate error for.
        function_or_expression_2: Finite element function, UFL expression in spatial
            coordinate of a finite element mesh or callable object returning UFL
            expression given a spatial coordinate, corresponding to function to compute
            error difference from.
        degree_raise: Non-negative integer specifying by increment to add to polynomial
            degree of finite element space for interpolating functions in to.
        norm_order: Order :math:`p` of norm to compute. Currently only :math:`p = 1`,
            :math:`p = 2` and :math:`p = \infty` are supported (:math:`p = \infty`
            is specified by passing a string :py:const:`"inf-dof"` - see note above
            with regards to definition).

    Returns:
        Computed Lᵖ error norm value.
    """
    # Create raised degree function space with same element as for original function_1
    original_degree = function_1.function_space.ufl_element().degree
    if callable(original_degree):
        # Depending on Basix version degree may be an accesor method or attribute
        original_degree = original_degree()
    family = function_1.function_space.ufl_element().family_name
    mesh = function_1.function_space.mesh
    raised_degree_function_space = functionspace(
        mesh,
        (family, original_degree + degree_raise),
    )
    # Interpolate functions in to raised degree function space
    interpolated_function_1 = Function(raised_degree_function_space)
    interpolated_function_1.interpolate(function_1)
    interpolated_function_2 = Function(raised_degree_function_space)
    if isinstance(function_or_expression_2, ufl.core.expr.Expr):
        expression = dolfinx.fem.Expression(
            function_or_expression_2,
            raised_degree_function_space.element.interpolation_points(),
        )
        interpolated_function_2.interpolate(expression)
    else:
        interpolated_function_2.interpolate(function_or_expression_2)
    # Compute error in the raised degree function space
    interpolated_error = Function(raised_degree_function_space)
    interpolated_error.x.array[:] = (
        interpolated_function_1.x.array - interpolated_function_2.x.array
    )
    # Either construct and assemble form for norm-integral (L^1 and L^2) or compute
    # maximum across all degrees of freedom (~ L^infinity)
    if norm_order == 1:
        error_form = dolfinx.fem.form(abs(interpolated_error) * ufl.dx)
        error_local = dolfinx.fem.assemble_scalar(error_form)
        return mesh.comm.allreduce(error_local, op=MPI.SUM)
    elif norm_order == 2:
        error_form = dolfinx.fem.form(
            ufl.inner(interpolated_error, interpolated_error) * ufl.dx,
        )
        error_local = dolfinx.fem.assemble_scalar(error_form)
        error_global = mesh.comm.allreduce(error_local, op=MPI.SUM)
        return np.sqrt(error_global)
    elif norm_order == "inf-dof":
        error_local = np.max(abs(interpolated_error.x.array))
        return mesh.comm.allreduce(error_local, op=MPI.MAX)
    else:
        msg = "norm_order should be one of 1, 2, or 'inf-dof'"
        raise ValueError(msg)<|MERGE_RESOLUTION|>--- conflicted
+++ resolved
@@ -291,19 +291,9 @@
     else:
         msg = f"Value of arrangement argument {arrangement} is invalid"
         raise ValueError(msg)
-<<<<<<< HEAD
     labels_triangulations_and_function_values = []
     min_value, max_value = float("inf"), -float("inf")
     for label, function in label_and_functions:
-=======
-    subplot_kw = {"projection": "3d"} if plot_type == "surface" else {}
-    fig, axes = plt.subplots(n_rows, n_cols, figsize=figsize, subplot_kw=subplot_kw)
-    for ax, (label, function) in zip(
-        np.atleast_1d(axes),
-        label_and_functions,
-        strict=True,
-    ):
->>>>>>> fad6e67f
         mesh = function.function_space.mesh
         if mesh.topology.dim != 2:
             msg = "Only two-dimensional spatial domains are supported"
@@ -321,6 +311,7 @@
     for ax, (label, triangulation, function_values) in zip(
         np.atleast_1d(axes),
         labels_triangulations_and_function_values,
+        strict=True,
     ):
         if plot_type == "surface":
             artist = ax.plot_trisurf(
